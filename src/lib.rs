use std::borrow::Cow;
use std::path::PathBuf;

use chrono::{DateTime, Datelike, Duration, Utc};
use ecow::{eco_vec, EcoVec};
use file_resolver::{
    FileResolver, FileSystemResolver, MainSourceFileResolver, StaticFileResolver,
    StaticSourceFileResolver,
};
use in_memory_cache::CachedFileResolver;
use thiserror::Error;
use typst::diag::{FileError, FileResult, SourceDiagnostic, Warned};
use typst::foundations::{Bytes, Datetime, Dict, Module, Scope};
use typst::model::Document;
use typst::syntax::package::PackageSpec;
use typst::syntax::{FileId, Source, VirtualPath};
use typst::text::{Font, FontBook};
use typst::utils::LazyHash;
use typst::Library;
use util::not_found;

pub mod file_resolver;
pub mod in_memory_cache;
pub(crate) mod util;

#[cfg(feature = "packages")]
pub mod package_resolver;

// Inspired by https://github.com/tfachmann/typst-as-library/blob/main/src/lib.rs

pub struct TypstTemplateCollection {
    book: LazyHash<FontBook>,
    fonts: Vec<Font>,
    inject_location: Option<InjectLocation>,
    file_resolvers: Vec<Box<dyn FileResolver + Send + Sync + 'static>>,
}

impl TypstTemplateCollection {
    /// Initialize with fonts.
    ///
    /// Example:
    /// ```rust
    /// static TEMPLATE: &str = include_str!("./templates/template.typ");
    /// static FONT: &[u8] = include_bytes!("./fonts/texgyrecursor-regular.otf");
    /// // ...
    /// let font = Font::new(Bytes::from(FONT), 0)
    ///     .expect("Could not parse font!");
    /// let template = TypstTemplate::new(vec![font])
    ///     .with_static_file_resolver([TEMPLATE], []);
    /// ```
    pub fn new<V>(fonts: V) -> Self
    where
        V: Into<Vec<Font>>,
    {
        let fonts = fonts.into();
        Self {
            book: LazyHash::new(FontBook::from_fonts(&fonts)),
            fonts,
            inject_location: Default::default(),
            file_resolvers: Default::default(),
        }
    }

    /// Use other typst location for injected inputs
    /// (instead of`#import sys: inputs`, where `sys` is the `module_name`
    /// and `inputs` is the `value_name`).
    /// Also preinitializes the library for better performance,
    /// if the template will be reused.
    pub fn custom_inject_location<S>(mut self, module_name: S, value_name: S) -> Self
    where
        S: Into<String>,
    {
        self.custom_inject_location_mut(module_name, value_name);
        self
    }

    /// Use other typst location for injected inputs
    /// (instead of`#import sys: inputs`, where `sys` is the `module_name`
    /// and `inputs` is the `value_name`).
    /// Also preinitializes the library for better performance,
    /// if the template will be reused.
    pub fn custom_inject_location_mut<S>(&mut self, module_name: S, value_name: S)
    where
        S: Into<String>,
    {
        self.inject_location = Some(InjectLocation {
            preinitialized_library: Default::default(),
            module_name: module_name.into(),
            value_name: value_name.into(),
        });
    }

    /// Add Fonts
    pub fn add_fonts<I, F>(mut self, fonts: I) -> Self
    where
        I: IntoIterator<Item = F>,
        F: Into<Font>,
    {
        self.add_fonts_mut(fonts);
        self
    }

    /// Add Fonts
    pub fn add_fonts_mut<I, F>(&mut self, fonts: I) -> &mut Self
    where
        I: IntoIterator<Item = F>,
        F: Into<Font>,
    {
        let fonts = fonts.into_iter().map(Into::into);
        self.fonts.extend(fonts);
        self
    }

    /// Add file resolver, that implements the `FileResolver`` trait to a vec of file resolvers.
    /// When a `FileId`` needs to be resolved by Typst, the vec will be iterated over until
    /// one file resolver returns a file.
    pub fn add_file_resolver<F>(mut self, file_resolver: F) -> Self
    where
        F: FileResolver + Send + Sync + 'static,
    {
        self.add_file_resolver_mut(file_resolver);
        self
    }

    /// Add file resolver, that implements the `FileResolver`` trait to a vec of file resolvers.
    /// When a `FileId`` needs to be resolved by Typst, the vec will be iterated over until
    /// one file resolver returns a file.
    pub fn add_file_resolver_mut<F>(&mut self, file_resolver: F)
    where
        F: FileResolver + Send + Sync + 'static,
    {
        self.file_resolvers.push(Box::new(file_resolver));
    }

    /// Adds the `StaticSourceFileResolver` to the file resolvers. It creates `HashMap`s for sources.
    ///
    /// `sources` The item of the IntoIterator can be of types:
    ///   - `&str/String`, creating a detached Source (Has vpath `/main.typ`)
    ///   - `(&str, &str/String)`, where &str is the absolute
    ///     virtual path of the Source file.
    ///   - `(typst::syntax::FileId, &str/String)`
    ///   - `typst::syntax::Source`
    ///
    /// (`&str/String` is always the template file content)
    pub fn with_static_source_file_resolver<IS, S>(mut self, sources: IS) -> Self
    where
        IS: IntoIterator<Item = S>,
        S: Into<SourceNewType>,
    {
        self.with_static_source_file_resolver_mut(sources);
        self
    }

    /// Adds the `StaticSourceFileResolver` to the file resolvers. It creates `HashMap`s for sources.
    pub fn with_static_source_file_resolver_mut<IS, S>(&mut self, sources: IS)
    where
        IS: IntoIterator<Item = S>,
        S: Into<SourceNewType>,
    {
        self.add_file_resolver_mut(StaticSourceFileResolver::new(sources));
    }

    /// Adds the `StaticFileResolver` to the file resolvers. It creates `HashMap`s for binaries.
    pub fn with_static_file_resolver<IB, F, B>(mut self, binaries: IB) -> Self
    where
        IB: IntoIterator<Item = (F, B)>,
        F: Into<FileIdNewType>,
        B: Into<Bytes>,
    {
        self.with_static_file_resolver_mut(binaries);
        self
    }

    /// Adds the `StaticFileResolver` to the file resolvers. It creates `HashMap`s for binaries.
    pub fn with_static_file_resolver_mut<IB, F, B>(&mut self, binaries: IB)
    where
        IB: IntoIterator<Item = (F, B)>,
        F: Into<FileIdNewType>,
        B: Into<Bytes>,
    {
        self.add_file_resolver_mut(StaticFileResolver::new(binaries));
    }

    /// Adds `FileSystemResolver` to the file resolvers, a resolver that can resolve
    /// local files (when `package` is not set in `FileId`).
    pub fn with_file_system_resolver<P>(mut self, root: P) -> Self
    where
        P: Into<PathBuf>,
    {
        self.with_file_system_resolver_mut(root);
        self
    }

    /// Adds `FileSystemResolver` to the file resolvers, a resolver that can resolve
    /// local files (when `package` is not set in `FileId`).
    pub fn with_file_system_resolver_mut<P>(&mut self, root: P)
    where
        P: Into<PathBuf>,
    {
        let resolver = FileSystemResolver::new(root.into());
        let resolver = CachedFileResolver::new(resolver)
            .with_in_memory_binary_cache()
            .with_in_memory_source_cache();
        self.add_file_resolver_mut(resolver);
    }

    #[cfg(feature = "packages")]
    /// Adds `PackageResolver` to the file resolvers.
    /// When `package` is set in `FileId`, it will download the package from the typst package
    /// repository. It caches the results into `cache` (which is either in memory or cache folder (default)).
    /// Example
    /// ```rust
    ///     let template = TypstTemplateCollection::new(vec![font])
    ///         .with_package_file_resolver(None);
    /// ```
    pub fn with_package_file_resolver(mut self, ureq: Option<ureq::Agent>) -> Self {
        self.with_package_file_resolver_mut(ureq);
        self
    }

    #[cfg(feature = "packages")]
<<<<<<< HEAD
    pub fn with_package_file_resolver_mut(&mut self, ureq: Option<ureq::Agent>) {
        use in_memory_cache::CachedFileResolver;
        use package_resolver::PackageResolverBuilder;
        let mut builder = PackageResolverBuilder::new().with_file_system_cache();
        if let Some(ureq) = ureq {
            builder = builder.ureq_agent(ureq);
        }
        let resolver = builder.build();
        let resolver = CachedFileResolver::new(resolver)
            .with_in_memory_binary_cache()
            .with_in_memory_source_cache();
        self.add_file_resolver_mut(resolver);
=======
    pub fn with_package_file_resolver_mut(
        &mut self,
        ureq: Option<ureq::Agent>,
    ) {
        self.add_file_resolver_mut(package_resolver::PackageResolver::new(Default::default(), ureq));
>>>>>>> f0c3acd4
    }

    /// Call `typst::compile()` with our template and a `Dict` as input, that will be availible
    /// in a typst script with `#import sys: inputs`.
    ///
    /// Example:
    ///
    /// ```rust
    /// static TEMPLATE: &str = include_str!("./templates/template.typ");
    /// static FONT: &[u8] = include_bytes!("./fonts/texgyrecursor-regular.otf");
    /// static TEMPLATE_ID: &str = "/template.typ";
    /// // ...
    /// let font = Font::new(Bytes::from(FONT), 0).expect("Could not parse font!");
    /// let template_collection = TypstTemplateCollection::new(vec![font])
    ///     .add_static_file_resolver([(TEMPLATE_ID, TEMPLATE)]);
    /// // Struct that implements Into<Dict>.
    /// let inputs = todo!();
    /// let tracer = Default::default();
    /// let doc = template_collection.compile_with_inputs(&mut tracer, TEMPLATE_ID, inputs)
    ///     .expect("Typst error!");
    /// ```
    pub fn compile_with_input<F, D>(
        &self,
        main_source_id: F,
        inputs: D,
    ) -> Warned<Result<Document, TypstAsLibError>>
    where
        F: Into<FileIdNewType>,
        D: Into<Dict>,
    {
        let library = match self.initialize_library(inputs) {
            Ok(s) => s,
            Err(err) => {
                return Warned {
                    output: Err(err.into()),
                    warnings: eco_vec![],
                }
            }
        };
        self.compile_with_library(library, main_source_id)
    }

    /// Just call `typst::compile()`
    pub fn compile<F>(&self, main_source_id: F) -> Warned<Result<Document, TypstAsLibError>>
    where
        F: Into<FileIdNewType>,
    {
        self.compile_with_library(Default::default(), main_source_id)
    }

    fn compile_with_library<F>(
        &self,
        library: Library,
        main_source_id: F,
    ) -> Warned<Result<Document, TypstAsLibError>>
    where
        F: Into<FileIdNewType>,
    {
        let FileIdNewType(main_source_id) = main_source_id.into();
        let world = TypstWorld {
            library: LazyHash::new(library),
            collection: self,
            main_source_id,
            now: Utc::now(),
        };
        let Warned { output, warnings } = typst::compile(&world);

        Warned {
            output: output.map_err(Into::into),
            warnings,
        }
    }

    fn initialize_library<D>(&self, inputs: D) -> Result<Library, TypstAsLibError>
    where
        D: Into<Dict>,
    {
        let inputs = inputs.into();
        let TypstTemplateCollection {
            inject_location, ..
        } = self;
        let lib = if let Some(InjectLocation {
            preinitialized_library,
            module_name,
            value_name,
        }) = inject_location
        {
            let mut lib = preinitialized_library.clone();
            let global = lib.global.scope_mut();
            if global.get(module_name).is_some() {
                return Err(TypstAsLibError::InjectLocationIsNotEmpty);
            }
            let mut scope = Scope::new();
            scope.define(value_name, inputs);
            let module = Module::new(module_name, scope);
            global.define_module(module);
            lib
        } else {
            Library::builder().with_inputs(inputs).build()
        };
        Ok(lib)
    }

    fn resolve_file(&self, file_id: FileId) -> FileResult<Cow<Bytes>> {
        let TypstTemplateCollection { file_resolvers, .. } = self;
        let mut last_error = not_found(file_id);
        for file_resolver in file_resolvers {
            match file_resolver.resolve_binary(file_id) {
                Ok(source) => return Ok(source),
                Err(error) => last_error = error,
            }
        }
        Err(last_error)
    }

    fn resolve_source(&self, file_id: FileId) -> FileResult<Cow<Source>> {
        let TypstTemplateCollection { file_resolvers, .. } = self;
        let mut last_error = not_found(file_id);
        for file_resolver in file_resolvers {
            match file_resolver.resolve_source(file_id) {
                Ok(source) => return Ok(source),
                Err(error) => last_error = error,
            }
        }
        Err(last_error)
    }
}

pub struct TypstTemplate {
    source_id: FileId,
    collection: TypstTemplateCollection,
}

impl TypstTemplate {
    /// Initialize with fonts and a source file.
    ///
    /// `source` can be of types:
    ///   - `&str/String`, creating a detached Source (Has vpath `/main.typ`)
    ///   - `(&str, &str/String)`, where &str is the absolute
    ///     virtual path of the Source file.
    ///   - `(typst::syntax::FileId, &str/String)`
    ///   - `typst::syntax::Source`
    ///
    /// (`&str/String` is always the template file content)
    ///
    /// Example:
    /// ```rust
    /// static TEMPLATE: &str = include_str!("./templates/template.typ");
    /// static FONT: &[u8] = include_bytes!("./fonts/texgyrecursor-regular.otf");
    /// // ...
    /// let font = Font::new(Bytes::from(FONT), 0).expect("Could not parse font!");
    /// let template = TypstTemplate::new(vec![font], TEMPLATE);
    /// ```
    pub fn new<V, S>(fonts: V, source_id: S) -> Self
    where
        V: Into<Vec<Font>>,
        S: Into<SourceNewType>,
    {
        let SourceNewType(source) = source_id.into();
        let source_id = source.id();
        let mut collection = TypstTemplateCollection::new(fonts);
        collection
            .file_resolvers
            .push(Box::new(MainSourceFileResolver::new(source)));
        Self {
            collection,
            source_id,
        }
    }

    /// Use other typst location for injected inputs
    /// (instead of`#import sys: inputs`, where `sys` is the `module_name`
    /// and `inputs` is the `value_name`).
    /// Also preinitializes the library for better performance,
    /// if the template will be reused.
    pub fn custom_inject_location<S>(mut self, module_name: S, value_name: S) -> Self
    where
        S: Into<String>,
    {
        self.collection
            .custom_inject_location_mut(module_name, value_name);
        self
    }

    /// Add Fonts
    pub fn add_fonts<I, F>(mut self, fonts: I) -> Self
    where
        I: IntoIterator<Item = F>,
        F: Into<Font>,
    {
        self.collection.add_fonts_mut(fonts);
        self
    }

    /// Add file resolver, that implements the `FileResolver`` trait to a vec of file resolvers.
    /// When a `FileId`` needs to be resolved by Typst, the vec will be iterated over until
    /// one file resolver returns a file.
    pub fn add_file_resolver<F>(mut self, file_resolver: F) -> Self
    where
        F: FileResolver + Send + Sync + 'static,
    {
        self.collection.add_file_resolver_mut(file_resolver);
        self
    }

    /// Adds the `StaticFileResolver` to the file resolvers. It creates `HashMap`s for sources.
    ///
    /// `sources` The item of the IntoIterator can be of types:
    ///   - `&str/String`, creating a detached Source (Has vpath `/main.typ`)
    ///   - `(&str, &str/String)`, where &str is the absolute
    ///     virtual path of the Source file.
    ///   - `(typst::syntax::FileId, &str/String)`
    ///   - `typst::syntax::Source`
    ///
    /// (`&str/String` is always the template file content)
    pub fn with_static_source_file_resolver<IS, S>(mut self, sources: IS) -> Self
    where
        IS: IntoIterator<Item = S>,
        S: Into<SourceNewType>,
    {
        self.collection
            .with_static_source_file_resolver_mut(sources);
        self
    }

    /// Adds the `StaticFileResolver` to the file resolvers. It creates `HashMap`s for binaries.
    pub fn with_static_file_resolver<IB, F, B>(mut self, binaries: IB) -> Self
    where
        IB: IntoIterator<Item = (F, B)>,
        F: Into<FileIdNewType>,
        B: Into<Bytes>,
    {
        self.collection.with_static_file_resolver_mut(binaries);
        self
    }

    /// Adds `FileSystemFileResolver` to the file resolvers, a resolver that can resolve
    /// local files (when `package` is not set in `FileId`).
    pub fn with_file_system_resolver<P>(mut self, root: P) -> Self
    where
        P: Into<PathBuf>,
    {
        self.collection.with_file_system_resolver_mut(root);
        self
    }

    #[cfg(feature = "packages")]
    /// Adds `PackageResolver` to the file resolvers.
    /// When `package` is set in `FileId`, it will download the package from the typst package
    /// repository. It caches the results into `cache` (which is either in memory or cache folder (default)).
    /// Example
    /// ```rust
    ///     let template = TypstTemplate::new(vec![font], TEMPLATE_FILE)
    ///         .with_package_file_resolver(None);
    /// ```
    pub fn with_package_file_resolver(mut self, ureq: Option<ureq::Agent>) -> Self {
        self.collection.with_package_file_resolver_mut(ureq);
        self
    }

    /// Call `typst::compile()` with our template and a `Dict` as input, that will be availible
    /// in a typst script with `#import sys: inputs`.
    pub fn compile_with_input<D>(&self, inputs: D) -> Warned<Result<Document, TypstAsLibError>>
    where
        D: Into<Dict>,
    {
        let Self {
            source_id,
            collection,
            ..
        } = self;
        collection.compile_with_input(*source_id, inputs)
    }

    /// Just call `typst::compile()`
    pub fn compile(&self) -> Warned<Result<Document, TypstAsLibError>> {
        let Self {
            source_id,
            collection,
            ..
        } = self;
        collection.compile(*source_id)
    }
}

struct TypstWorld<'a> {
    library: LazyHash<Library>,
    main_source_id: FileId,
    collection: &'a TypstTemplateCollection,
    now: DateTime<Utc>,
}

impl typst::World for TypstWorld<'_> {
    fn library(&self) -> &LazyHash<Library> {
        &self.library
    }

    fn book(&self) -> &LazyHash<FontBook> {
        &self.collection.book
    }

    fn main(&self) -> FileId {
        self.main_source_id.clone()
    }

    fn source(&self, id: FileId) -> FileResult<Source> {
        self.collection.resolve_source(id).map(|s| s.into_owned())
    }

    fn file(&self, id: FileId) -> FileResult<Bytes> {
        self.collection.resolve_file(id).map(|b| b.into_owned())
    }

    fn font(&self, id: usize) -> Option<Font> {
        self.collection.fonts.get(id).cloned()
    }

    fn today(&self, offset: Option<i64>) -> Option<Datetime> {
        let mut now = self.now;
        if let Some(offset) = offset {
            now += Duration::hours(offset);
        }
        let date = now.date_naive();
        let year = date.year();
        let month = (date.month0() + 1) as u8;
        let day = (date.day0() + 1) as u8;
        Datetime::from_ymd(year, month, day)
    }
}

#[derive(Debug, Clone)]
struct InjectLocation {
    preinitialized_library: Library,
    module_name: String,
    value_name: String,
}

#[derive(Debug, Clone, Error)]
pub enum TypstAsLibError {
    #[error("Typst source error: {}", 0.to_string())]
    TypstSource(EcoVec<SourceDiagnostic>),
    #[error("Typst file error: {}", 0.to_string())]
    TypstFile(#[from] FileError),
    #[error("Source file does not exist in collection: {0:?}")]
    MainSourceFileDoesNotExist(FileId),
    #[error("Library could not be initialized. Inject location is not empty.")]
    InjectLocationIsNotEmpty,
}

impl From<EcoVec<SourceDiagnostic>> for TypstAsLibError {
    fn from(value: EcoVec<SourceDiagnostic>) -> Self {
        TypstAsLibError::TypstSource(value)
    }
}

#[derive(Clone, Debug, Hash)]
pub struct FileIdNewType(FileId);

impl From<FileId> for FileIdNewType {
    fn from(value: FileId) -> Self {
        FileIdNewType(value)
    }
}

impl From<FileIdNewType> for FileId {
    fn from(file_id: FileIdNewType) -> Self {
        let FileIdNewType(file_id) = file_id;
        file_id
    }
}

impl From<&str> for FileIdNewType {
    fn from(value: &str) -> Self {
        FileIdNewType(FileId::new(None, VirtualPath::new(value)))
    }
}

impl From<(PackageSpec, &str)> for FileIdNewType {
    fn from((p, id): (PackageSpec, &str)) -> Self {
        FileIdNewType(FileId::new(Some(p), VirtualPath::new(id)))
    }
}

#[derive(Clone, Debug, Hash)]
pub struct SourceNewType(Source);

impl From<Source> for SourceNewType {
    fn from(source: Source) -> Self {
        SourceNewType(source)
    }
}

impl From<SourceNewType> for Source {
    fn from(source: SourceNewType) -> Self {
        let SourceNewType(source) = source;
        source
    }
}

impl From<(&str, String)> for SourceNewType {
    fn from((path, source): (&str, String)) -> Self {
        let id = FileId::new(None, VirtualPath::new(path));
        let source = Source::new(id, source);
        SourceNewType(source)
    }
}

impl From<(&str, &str)> for SourceNewType {
    fn from((path, source): (&str, &str)) -> Self {
        SourceNewType::from((path, source.to_owned()))
    }
}

impl From<(FileId, String)> for SourceNewType {
    fn from((id, source): (FileId, String)) -> Self {
        let source = Source::new(id, source);
        SourceNewType(source)
    }
}

impl From<(FileId, &str)> for SourceNewType {
    fn from((id, source): (FileId, &str)) -> Self {
        SourceNewType::from((id, source.to_owned()))
    }
}

impl From<String> for SourceNewType {
    fn from(source: String) -> Self {
        let source = Source::detached(source);
        SourceNewType(source)
    }
}

impl From<&str> for SourceNewType {
    fn from(source: &str) -> Self {
        SourceNewType::from(source.to_owned())
    }
}

impl From<TypstTemplate> for TypstTemplateCollection {
    fn from(value: TypstTemplate) -> Self {
        value.collection
    }
}<|MERGE_RESOLUTION|>--- conflicted
+++ resolved
@@ -219,7 +219,6 @@
     }
 
     #[cfg(feature = "packages")]
-<<<<<<< HEAD
     pub fn with_package_file_resolver_mut(&mut self, ureq: Option<ureq::Agent>) {
         use in_memory_cache::CachedFileResolver;
         use package_resolver::PackageResolverBuilder;
@@ -232,13 +231,6 @@
             .with_in_memory_binary_cache()
             .with_in_memory_source_cache();
         self.add_file_resolver_mut(resolver);
-=======
-    pub fn with_package_file_resolver_mut(
-        &mut self,
-        ureq: Option<ureq::Agent>,
-    ) {
-        self.add_file_resolver_mut(package_resolver::PackageResolver::new(Default::default(), ureq));
->>>>>>> f0c3acd4
     }
 
     /// Call `typst::compile()` with our template and a `Dict` as input, that will be availible
